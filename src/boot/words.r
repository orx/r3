--- conflicted
+++ resolved
@@ -254,14 +254,6 @@
 watch-obj-copy
 stack-size
 
-<<<<<<< HEAD
-uid
-euid
-gid
-egid
-pid
-=======
 ;call/info
 id
-exit-code
->>>>>>> 8c7e9c5d
+exit-code