REBOL [
	System: "REBOL [R3] Language Interpreter and Run-time Environment"
	Title: "System build targets"
	Rights: {
		Copyright 2012 REBOL Technologies
		REBOL is a trademark of REBOL Technologies
	}
	License: {
		Licensed under the Apache License, Version 2.0
		See: http://www.apache.org/licenses/LICENSE-2.0
	}
	Author: "Carl Sassenrath"
	Purpose: {
		These are the target system definitions used to build REBOL
		with a variety of compilers and libraries. I prefer to keep it
		simple like this rather than using a complex configuration tool
		that could make it difficult to support REBOL on older platforms.
	}
]

systems: [
	[plat  os-name   os-base  build-flags]
	[0.1.03 "amiga"      posix  [HID NPS +SC CMT COP -SP -LM]]
<<<<<<< HEAD
	[0.2.04 "osx"        posix  [+OS NCM -LM]]			; no shared lib possible
	[0.2.05 "osxi"       posix  [ARC +O1 NPS PIC NCM HID STX -LM]]
	[0.2.40 "osx_x64"    posix  [+O1 NPS PIC NCM HID STX -LM]]
	[0.3.01 "win32"      win32  [+O2 UNI W32 CON S4M EXE DIR -LM]]
	; platform 0.3.03 is reserved for win32-x64
	[0.4.02 "linux"      posix  [+O2 LDL ST1 -LM]]		; libc 2.3
	[0.4.03 "linux"      posix  [+O2 HID LDL ST1 -LM]]	; libc 2.5
	[0.4.04 "linux"      posix  [+O2 HID LDL ST1 M32 -LM]]	; libc 2.11
	[0.4.10 "linux_ppc"  posix  [+O1 HID LDL ST1 -LM]]
	[0.4.20 "linux_arm"  posix  [+O2 HID LDL ST1 -LM]]
	[0.4.21 "linux_arm"  posix  [+O2 HID LDL ST1 -LM PIE]]  ; bionic (Android)
	[0.4.30 "linux_mips" posix  [+O2 HID LDL ST1 -LM]]  ; glibc does not need C++
	[0.4.40 "linux_x64"  posix  [+O2 HID LDL ST1 -LM]]
=======
	[0.2.04 "osx"        osx    [+OS NCM -LM]]			; no shared lib possible
	[0.2.05 "osxi"       osx    [ARC +O1 NPS PIC NCM HID STX -LM]]
	[0.3.01 "win32"      win32  [+O2 UNI W32 WIN S4M EXE DIR -LM]]
	[0.3.02 "win32_x64"  win32  [+O2 UNI W32 WIN S4M EXE DIR -LM]]
	[0.4.02 "linux"      linux  [+O2 LDL ST1 -LM]]		; libc 2.3
	[0.4.03 "linux"      linux  [+O2 HID LDL ST1 -LM]]	; libc 2.5
	[0.4.04 "linux"      linux  [+O2 HID LDL ST1 M32 -LM]]	; libc 2.11
	[0.4.10 "linux_ppc"  linux  [+O1 HID LDL ST1 -LM]]
	[0.4.20 "linux_arm"  linux  [+O2 HID LDL ST1 -LM]]
	[0.4.30 "linux_mips" linux  [+O2 HID LDL ST1 -LM]]  ; glibc does not need C++
	[0.4.40 "linux_x64"  linux  [+O2 HID LDL ST1 -LM]]
>>>>>>> 291cb579
	[0.5.75 "haiku"      posix  [+O2 ST1 NWK]]
	[0.7.02 "freebsd"    posix  [+O1 C++ ST1 -LM]]
	[0.7.40 "freebsd_x64"   posix    [+O1 ST1 -LM]]
	[0.9.04 "openbsd"    posix  [+O1 C++ ST1 -LM]]
	[0.13.01 "android_arm"  android  [HID F64 LDL LLOG -LM CST]]
]

compile-flags: [
	+OS: "-Os"                    ; size optimize
	+O1: "-O1"                    ; full optimize
	+O2: "-O2"                    ; full optimize
	UNI: "-DUNICODE"              ; win32 wants it
	CST: "-DCUSTOM_STARTUP"		  ; include custom startup script at host boot
	HID: "-fvisibility=hidden"    ; all syms are hidden
	F64: "-D_FILE_OFFSET_BITS=64" ; allow larger files
	NPS: "-Wno-pointer-sign"      ; OSX fix
	NSP: "-fno-stack-protector"   ; avoid insert of functions names
	PIC: "-fPIC"                  ; position independent (used for libs)
	PIE: "-fPIE"                  ; position independent (executables)
	DYN: "-dynamic"               ; optimize for dll??
	NCM: "-fno-common"            ; lib cannot have common vars
	PAK: "-fpack-struct"          ; pack structures
	ARC: "-arch i386"             ; x86 32 bit architecture (OSX)
	M32: "-m32"                   ; use 32-bit memory model
]

linker-flags: [
	MAP: "-Wl,-M"  ; output a map
	STA: "--strip-all"
	C++: "-lstdc++" ; link with stdc++
	LDL: "-ldl"     ; link with dynamic lib lib
	LLOG: "-llog"	; on Android, link with liblog.so
	ARC: "-arch i386" ; x86 32 bit architecture (OSX)
	M32: "-m32"       ; use 32-bit memory model (Linux x64)
	W32: "-lwsock32 -lcomdlg32"
	WIN: "-mwindows" ; build as Windows GUI binary
	CON: "-mconsole" ; build as Windows Console binary
	S4M: "-Wl,--stack=4194300"
	-LM: "-lm" ; HaikuOS has math in libroot, for instance
	NWK: "-lnetwork" ; Needed by HaikuOS
]

other-flags: [
	+SC: ""		; has smart console
	-SP: ""		; non standard paths
	COP: ""		; use COPY as cp program
	DIR: ""		; use DIR as ls program
	ST1: "-s"	; strip flags...
	STX: "-x"
	ST2: "-S -x -X"
	CMT: "-R.comment"
	EXE: ""		; use %.exe as binary file suffix
]

config-system: func [
	"Return build configuration information"
	/fields "record variables"
	/define "the TO_TARGET define name"
	/os-dir "the %osname/ directory"
	/platform v [tuple!]
][
	if fields [return first systems]
	v: any [v to tuple! reduce [0 system/version/4 system/version/5]]
	foreach rec next systems [
		if rec/1 = v [
			if os-dir [return dirize to-file rec/3]
			if define [return to-word uppercase join "TO_" rec/2]
			return rec
		]
	]
	none
]<|MERGE_RESOLUTION|>--- conflicted
+++ resolved
@@ -21,21 +21,6 @@
 systems: [
 	[plat  os-name   os-base  build-flags]
 	[0.1.03 "amiga"      posix  [HID NPS +SC CMT COP -SP -LM]]
-<<<<<<< HEAD
-	[0.2.04 "osx"        posix  [+OS NCM -LM]]			; no shared lib possible
-	[0.2.05 "osxi"       posix  [ARC +O1 NPS PIC NCM HID STX -LM]]
-	[0.2.40 "osx_x64"    posix  [+O1 NPS PIC NCM HID STX -LM]]
-	[0.3.01 "win32"      win32  [+O2 UNI W32 CON S4M EXE DIR -LM]]
-	; platform 0.3.03 is reserved for win32-x64
-	[0.4.02 "linux"      posix  [+O2 LDL ST1 -LM]]		; libc 2.3
-	[0.4.03 "linux"      posix  [+O2 HID LDL ST1 -LM]]	; libc 2.5
-	[0.4.04 "linux"      posix  [+O2 HID LDL ST1 M32 -LM]]	; libc 2.11
-	[0.4.10 "linux_ppc"  posix  [+O1 HID LDL ST1 -LM]]
-	[0.4.20 "linux_arm"  posix  [+O2 HID LDL ST1 -LM]]
-	[0.4.21 "linux_arm"  posix  [+O2 HID LDL ST1 -LM PIE]]  ; bionic (Android)
-	[0.4.30 "linux_mips" posix  [+O2 HID LDL ST1 -LM]]  ; glibc does not need C++
-	[0.4.40 "linux_x64"  posix  [+O2 HID LDL ST1 -LM]]
-=======
 	[0.2.04 "osx"        osx    [+OS NCM -LM]]			; no shared lib possible
 	[0.2.05 "osxi"       osx    [ARC +O1 NPS PIC NCM HID STX -LM]]
 	[0.3.01 "win32"      win32  [+O2 UNI W32 WIN S4M EXE DIR -LM]]
@@ -47,10 +32,8 @@
 	[0.4.20 "linux_arm"  linux  [+O2 HID LDL ST1 -LM]]
 	[0.4.30 "linux_mips" linux  [+O2 HID LDL ST1 -LM]]  ; glibc does not need C++
 	[0.4.40 "linux_x64"  linux  [+O2 HID LDL ST1 -LM]]
->>>>>>> 291cb579
 	[0.5.75 "haiku"      posix  [+O2 ST1 NWK]]
 	[0.7.02 "freebsd"    posix  [+O1 C++ ST1 -LM]]
-	[0.7.40 "freebsd_x64"   posix    [+O1 ST1 -LM]]
 	[0.9.04 "openbsd"    posix  [+O1 C++ ST1 -LM]]
 	[0.13.01 "android_arm"  android  [HID F64 LDL LLOG -LM CST]]
 ]
@@ -66,7 +49,6 @@
 	NPS: "-Wno-pointer-sign"      ; OSX fix
 	NSP: "-fno-stack-protector"   ; avoid insert of functions names
 	PIC: "-fPIC"                  ; position independent (used for libs)
-	PIE: "-fPIE"                  ; position independent (executables)
 	DYN: "-dynamic"               ; optimize for dll??
 	NCM: "-fno-common"            ; lib cannot have common vars
 	PAK: "-fpack-struct"          ; pack structures
@@ -83,8 +65,7 @@
 	ARC: "-arch i386" ; x86 32 bit architecture (OSX)
 	M32: "-m32"       ; use 32-bit memory model (Linux x64)
 	W32: "-lwsock32 -lcomdlg32"
-	WIN: "-mwindows" ; build as Windows GUI binary
-	CON: "-mconsole" ; build as Windows Console binary
+	WIN: "-mwindows"; build as Windows GUI binary
 	S4M: "-Wl,--stack=4194300"
 	-LM: "-lm" ; HaikuOS has math in libroot, for instance
 	NWK: "-lnetwork" ; Needed by HaikuOS
